package loader

import (
	"context"
	"errors"
	"time"

	"github.com/grafana/grafana/pkg/infra/metrics"
	"github.com/grafana/grafana/pkg/plugins"
	"github.com/grafana/grafana/pkg/plugins/config"
	"github.com/grafana/grafana/pkg/plugins/log"
	"github.com/grafana/grafana/pkg/plugins/manager/loader/angular/angularinspector"
	"github.com/grafana/grafana/pkg/plugins/manager/loader/assetpath"
	"github.com/grafana/grafana/pkg/plugins/manager/loader/initializer"
	"github.com/grafana/grafana/pkg/plugins/manager/pipeline/bootstrap"
	"github.com/grafana/grafana/pkg/plugins/manager/pipeline/discovery"
	"github.com/grafana/grafana/pkg/plugins/manager/process"
	"github.com/grafana/grafana/pkg/plugins/manager/registry"
	"github.com/grafana/grafana/pkg/plugins/manager/signature"
	"github.com/grafana/grafana/pkg/plugins/oauth"
	"github.com/grafana/grafana/pkg/services/featuremgmt"
)

var _ plugins.ErrorResolver = (*Loader)(nil)

type Loader struct {
	discovery discovery.Discoverer
	bootstrap bootstrap.Bootstrapper

	processManager          process.Service
	pluginRegistry          registry.Service
	roleRegistry            plugins.RoleRegistry
	pluginInitializer       initializer.Initializer
	signatureValidator      signature.Validator
	externalServiceRegistry oauth.ExternalServiceRegistry
	assetPath               *assetpath.Service
	log                     log.Logger
	cfg                     *config.Cfg

	angularInspector angularinspector.Inspector

	errs map[string]*plugins.SignatureError
}

func ProvideService(cfg *config.Cfg, license plugins.Licensing, authorizer plugins.PluginLoaderAuthorizer,
	pluginRegistry registry.Service, backendProvider plugins.BackendFactoryProvider,
	roleRegistry plugins.RoleRegistry, assetPath *assetpath.Service,
	angularInspector angularinspector.Inspector, externalServiceRegistry oauth.ExternalServiceRegistry,
	discovery discovery.Discoverer, bootstrap bootstrap.Bootstrapper) *Loader {
	return New(cfg, license, authorizer, pluginRegistry, backendProvider, process.NewManager(pluginRegistry),
		roleRegistry, assetPath, angularInspector, externalServiceRegistry, discovery, bootstrap)
}

func New(cfg *config.Cfg, license plugins.Licensing, authorizer plugins.PluginLoaderAuthorizer,
	pluginRegistry registry.Service, backendProvider plugins.BackendFactoryProvider,
	processManager process.Service, roleRegistry plugins.RoleRegistry, assetPath *assetpath.Service,
	angularInspector angularinspector.Inspector, externalServiceRegistry oauth.ExternalServiceRegistry,
	discovery discovery.Discoverer, bootstrap bootstrap.Bootstrapper) *Loader {
	return &Loader{
		pluginRegistry:          pluginRegistry,
		pluginInitializer:       initializer.New(cfg, backendProvider, license),
		signatureValidator:      signature.NewValidator(authorizer),
		processManager:          processManager,
		errs:                    make(map[string]*plugins.SignatureError),
		log:                     log.New("plugin.loader"),
		roleRegistry:            roleRegistry,
		cfg:                     cfg,
		assetPath:               assetPath,
		angularInspector:        angularInspector,
		externalServiceRegistry: externalServiceRegistry,
		discovery:               discovery,
		bootstrap:               bootstrap,
	}
}

func (l *Loader) Load(ctx context.Context, src plugins.PluginSource) ([]*plugins.Plugin, error) {
	// <DISCOVERY STAGE>
	discoveredPlugins, err := l.discovery.Discover(ctx, src)
	if err != nil {
		return nil, err
	}
	// </DISCOVERY STAGE>

	// <BOOTSTRAP STAGE>
	bootstrappedPlugins, err := l.bootstrap.Bootstrap(ctx, src, discoveredPlugins)
	if err != nil {
		return nil, err
	}
	// </BOOTSTRAP STAGE>

	// <VERIFICATION STAGE>
	verifiedPlugins := make([]*plugins.Plugin, 0, len(bootstrappedPlugins))
	for _, plugin := range bootstrappedPlugins {
		signingError := l.signatureValidator.Validate(plugin)
		if signingError != nil {
			l.log.Warn("Skipping loading plugin due to problem with signature",
				"pluginID", plugin.ID, "status", signingError.SignatureStatus)
			plugin.SignatureError = signingError
			l.errs[plugin.ID] = signingError
			// skip plugin so it will not be loaded any further
			continue
		}

		// clear plugin error if a pre-existing error has since been resolved
		delete(l.errs, plugin.ID)

		// verify module.js exists for SystemJS to load.
		// CDN plugins can be loaded with plugin.json only, so do not warn for those.
		if !plugin.IsRenderer() && !plugin.IsCorePlugin() {
			f, err := plugin.FS.Open("module.js")
			if err != nil {
				if errors.Is(err, plugins.ErrFileNotExist) {
					l.log.Warn("Plugin missing module.js", "pluginID", plugin.ID,
						"warning", "Missing module.js, If you loaded this plugin from git, make sure to compile it.")
				}
			} else if f != nil {
				if err := f.Close(); err != nil {
					l.log.Warn("Could not close module.js", "pluginID", plugin.ID, "err", err)
				}
			}
		}

<<<<<<< HEAD
		if plugin.IsApp() {
			setDefaultNavURL(plugin)
		}

		if plugin.Parent != nil && plugin.Parent.IsApp() {
			configureAppChildPlugin(l.cfg, plugin.Parent, plugin)
		}

		verifiedPlugins = append(verifiedPlugins, plugin)
	}

	// initialize plugins
	initializedPlugins := make([]*plugins.Plugin, 0, len(verifiedPlugins))
	for _, p := range verifiedPlugins {
=======
>>>>>>> ae4810f8
		// detect angular for external plugins
		if plugin.IsExternalPlugin() {
			var err error

			cctx, canc := context.WithTimeout(ctx, time.Second*10)
			plugin.AngularDetected, err = l.angularInspector.Inspect(cctx, plugin)
			canc()

			if err != nil {
				l.log.Warn("Could not inspect plugin for angular", "pluginID", plugin.ID, "err", err)
			}

			// Do not initialize plugins if they're using Angular and Angular support is disabled
			if plugin.AngularDetected && !l.cfg.AngularSupportEnabled {
				l.log.Error("Refusing to initialize plugin because it's using Angular, which has been disabled", "pluginID", plugin.ID)
				continue
			}
		}

		verifiedPlugins = append(verifiedPlugins, plugin)
	}
	// </VERIFICATION STAGE>

	// <INITIALIZATION STAGE>
	initializedPlugins := make([]*plugins.Plugin, 0, len(verifiedPlugins))
	for _, p := range verifiedPlugins {
		err = l.pluginInitializer.Initialize(ctx, p)
		if err != nil {
			l.log.Error("Could not initialize plugin", "pluginId", p.ID, "err", err)
			continue
		}

		if err = l.pluginRegistry.Add(ctx, p); err != nil {
			l.log.Error("Could not start plugin", "pluginId", p.ID, "err", err)
			continue
		}

		if !p.IsCorePlugin() {
			l.log.Info("Plugin registered", "pluginID", p.ID)
		}

		initializedPlugins = append(initializedPlugins, p)
	}
	// </INITIALIZATION STAGE>

	// <POST-INITIALIZATION STAGE>
	for _, p := range initializedPlugins {
		if err = l.processManager.Start(ctx, p.ID); err != nil {
			l.log.Error("Could not start plugin", "pluginId", p.ID, "err", err)
			continue
		}

		if p.ExternalServiceRegistration != nil && l.cfg.Features.IsEnabled(featuremgmt.FlagExternalServiceAuth) {
			s, err := l.externalServiceRegistry.RegisterExternalService(ctx, p.ID, p.ExternalServiceRegistration)
			if err != nil {
				l.log.Error("Could not register an external service. Initialization skipped", "pluginID", p.ID, "err", err)
				continue
			}
			p.ExternalService = s
		}

		if err = l.roleRegistry.DeclarePluginRoles(ctx, p.ID, p.Name, p.Roles); err != nil {
			l.log.Warn("Declare plugin roles failed.", "pluginID", p.ID, "err", err)
		}

		if !p.IsCorePlugin() && !p.IsBundledPlugin() {
			metrics.SetPluginBuildInformation(p.ID, string(p.Type), p.Info.Version, string(p.Signature))
		}
	}
	// </POST-INITIALIZATION STAGE>

	return initializedPlugins, nil
}

func (l *Loader) Unload(ctx context.Context, pluginID string) error {
	plugin, exists := l.pluginRegistry.Plugin(ctx, pluginID)
	if !exists {
		return plugins.ErrPluginNotInstalled
	}

	if plugin.IsCorePlugin() || plugin.IsBundledPlugin() {
		return plugins.ErrUninstallCorePlugin
	}

	if err := l.unload(ctx, plugin); err != nil {
		return err
	}
	return nil
}

func (l *Loader) unload(ctx context.Context, p *plugins.Plugin) error {
	l.log.Debug("Stopping plugin process", "pluginId", p.ID)

	if err := l.processManager.Stop(ctx, p.ID); err != nil {
		return err
	}

	if err := l.pluginRegistry.Remove(ctx, p.ID); err != nil {
		return err
	}
	l.log.Debug("Plugin unregistered", "pluginId", p.ID)

	if remover, ok := p.FS.(plugins.FSRemover); ok {
		if err := remover.Remove(); err != nil {
			return err
		}
	}

	return nil
}

<<<<<<< HEAD
func (l *Loader) createPluginBase(pluginJSON plugins.JSONData, class plugins.Class, files plugins.FS) (*plugins.Plugin, error) {
	info := assetpath.NewPluginInfo(pluginJSON, class, files)
	baseURL, err := l.assetPath.Base(info)
	if err != nil {
		return nil, fmt.Errorf("base url: %w", err)
	}
	moduleURL, err := l.assetPath.Module(info)
	if err != nil {
		return nil, fmt.Errorf("module url: %w", err)
	}
	plugin := &plugins.Plugin{
		JSONData: pluginJSON,
		FS:       files,
		BaseURL:  baseURL,
		Module:   moduleURL,
		Class:    class,
	}

	plugin.SetLogger(log.New(fmt.Sprintf("plugin.%s", plugin.ID)))
	if err := l.setImages(plugin); err != nil {
		return nil, err
	}

	return plugin, nil
}

func (l *Loader) setImages(p *plugins.Plugin) error {
	info := assetpath.NewPluginInfo(p.JSONData, p.Class, p.FS)
	var err error
	for _, dst := range []*string{&p.Info.Logos.Small, &p.Info.Logos.Large} {
		if len(*dst) == 0 {
			*dst = l.assetPath.DefaultLogoPath(p.Type)
			continue
		}

		*dst, err = l.assetPath.RelativeURL(info, *dst)
		if err != nil {
			return fmt.Errorf("logo: %w", err)
		}
	}
	for i := 0; i < len(p.Info.Screenshots); i++ {
		screenshot := &p.Info.Screenshots[i]
		screenshot.Path, err = l.assetPath.RelativeURL(info, screenshot.Path)
		if err != nil {
			return fmt.Errorf("screenshot %d relative url: %w", i, err)
		}
	}
	return nil
}

func setDefaultNavURL(p *plugins.Plugin) {
	// slugify pages
	for _, include := range p.Includes {
		if include.Slug == "" {
			include.Slug = slugify.Slugify(include.Name)
		}

		if !include.DefaultNav {
			continue
		}

		if include.Type == "page" {
			p.DefaultNavURL = path.Join("/plugins/", p.ID, "/page/", include.Slug)
		}
		if include.Type == "dashboard" {
			dboardURL := include.DashboardURLPath()
			if dboardURL == "" {
				p.Logger().Warn("Included dashboard is missing a UID field")
				continue
			}

			p.DefaultNavURL = dboardURL
		}
	}
}

func configureAppChildPlugin(cfg *config.Cfg, parent *plugins.Plugin, child *plugins.Plugin) {
	if !parent.IsApp() {
		return
	}
	child.IncludedInAppID = parent.ID
	child.BaseURL = parent.BaseURL

	appSubPath := strings.ReplaceAll(strings.Replace(child.FS.Base(), parent.FS.Base(), "", 1), "\\", "/")
	if parent.IsCorePlugin() {
		child.Module = path.Join("core:plugin", parent.ID, appSubPath)
	} else {
		child.Module = path.Join("/", cfg.GrafanaAppSubURL, "/public/plugins", parent.ID, appSubPath, "module.js")
	}
}

=======
>>>>>>> ae4810f8
func (l *Loader) PluginErrors() []*plugins.Error {
	errs := make([]*plugins.Error, 0, len(l.errs))
	for _, err := range l.errs {
		errs = append(errs, &plugins.Error{
			PluginID:  err.PluginID,
			ErrorCode: err.AsErrorCode(),
		})
	}

	return errs
}<|MERGE_RESOLUTION|>--- conflicted
+++ resolved
@@ -120,23 +120,6 @@
 			}
 		}
 
-<<<<<<< HEAD
-		if plugin.IsApp() {
-			setDefaultNavURL(plugin)
-		}
-
-		if plugin.Parent != nil && plugin.Parent.IsApp() {
-			configureAppChildPlugin(l.cfg, plugin.Parent, plugin)
-		}
-
-		verifiedPlugins = append(verifiedPlugins, plugin)
-	}
-
-	// initialize plugins
-	initializedPlugins := make([]*plugins.Plugin, 0, len(verifiedPlugins))
-	for _, p := range verifiedPlugins {
-=======
->>>>>>> ae4810f8
 		// detect angular for external plugins
 		if plugin.IsExternalPlugin() {
 			var err error
@@ -248,100 +231,6 @@
 	return nil
 }
 
-<<<<<<< HEAD
-func (l *Loader) createPluginBase(pluginJSON plugins.JSONData, class plugins.Class, files plugins.FS) (*plugins.Plugin, error) {
-	info := assetpath.NewPluginInfo(pluginJSON, class, files)
-	baseURL, err := l.assetPath.Base(info)
-	if err != nil {
-		return nil, fmt.Errorf("base url: %w", err)
-	}
-	moduleURL, err := l.assetPath.Module(info)
-	if err != nil {
-		return nil, fmt.Errorf("module url: %w", err)
-	}
-	plugin := &plugins.Plugin{
-		JSONData: pluginJSON,
-		FS:       files,
-		BaseURL:  baseURL,
-		Module:   moduleURL,
-		Class:    class,
-	}
-
-	plugin.SetLogger(log.New(fmt.Sprintf("plugin.%s", plugin.ID)))
-	if err := l.setImages(plugin); err != nil {
-		return nil, err
-	}
-
-	return plugin, nil
-}
-
-func (l *Loader) setImages(p *plugins.Plugin) error {
-	info := assetpath.NewPluginInfo(p.JSONData, p.Class, p.FS)
-	var err error
-	for _, dst := range []*string{&p.Info.Logos.Small, &p.Info.Logos.Large} {
-		if len(*dst) == 0 {
-			*dst = l.assetPath.DefaultLogoPath(p.Type)
-			continue
-		}
-
-		*dst, err = l.assetPath.RelativeURL(info, *dst)
-		if err != nil {
-			return fmt.Errorf("logo: %w", err)
-		}
-	}
-	for i := 0; i < len(p.Info.Screenshots); i++ {
-		screenshot := &p.Info.Screenshots[i]
-		screenshot.Path, err = l.assetPath.RelativeURL(info, screenshot.Path)
-		if err != nil {
-			return fmt.Errorf("screenshot %d relative url: %w", i, err)
-		}
-	}
-	return nil
-}
-
-func setDefaultNavURL(p *plugins.Plugin) {
-	// slugify pages
-	for _, include := range p.Includes {
-		if include.Slug == "" {
-			include.Slug = slugify.Slugify(include.Name)
-		}
-
-		if !include.DefaultNav {
-			continue
-		}
-
-		if include.Type == "page" {
-			p.DefaultNavURL = path.Join("/plugins/", p.ID, "/page/", include.Slug)
-		}
-		if include.Type == "dashboard" {
-			dboardURL := include.DashboardURLPath()
-			if dboardURL == "" {
-				p.Logger().Warn("Included dashboard is missing a UID field")
-				continue
-			}
-
-			p.DefaultNavURL = dboardURL
-		}
-	}
-}
-
-func configureAppChildPlugin(cfg *config.Cfg, parent *plugins.Plugin, child *plugins.Plugin) {
-	if !parent.IsApp() {
-		return
-	}
-	child.IncludedInAppID = parent.ID
-	child.BaseURL = parent.BaseURL
-
-	appSubPath := strings.ReplaceAll(strings.Replace(child.FS.Base(), parent.FS.Base(), "", 1), "\\", "/")
-	if parent.IsCorePlugin() {
-		child.Module = path.Join("core:plugin", parent.ID, appSubPath)
-	} else {
-		child.Module = path.Join("/", cfg.GrafanaAppSubURL, "/public/plugins", parent.ID, appSubPath, "module.js")
-	}
-}
-
-=======
->>>>>>> ae4810f8
 func (l *Loader) PluginErrors() []*plugins.Error {
 	errs := make([]*plugins.Error, 0, len(l.errs))
 	for _, err := range l.errs {
