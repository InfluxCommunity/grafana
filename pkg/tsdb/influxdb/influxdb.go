--- conflicted
+++ resolved
@@ -108,16 +108,7 @@
 	case influxVersionFlux:
 		return flux.Query(ctx, dsInfo, *req)
 	case influxVersionInfluxQL:
-<<<<<<< HEAD
-		// Check if ExemplarTraceIdDestinations is not empty
-		if len(dsInfo.ExemplarTraceIdDestinations) > 0 {
-			// Call the function to query exemplar data
-			influxql.QueryExemplarData(ctx, dsInfo, req)
-		}
-		return influxql.Query(ctx, dsInfo, req)
-=======
 		return influxql.Query(ctx, tracer, dsInfo, req, s.features)
->>>>>>> 147c1b8d
 	case influxVersionSQL:
 		return fsql.Query(ctx, dsInfo, *req)
 	default:
