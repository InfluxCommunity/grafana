--- conflicted
+++ resolved
@@ -10,7 +10,6 @@
 	"github.com/grafana/grafana/pkg/services/ngalert/api/tooling/definitions"
 	"github.com/grafana/grafana/pkg/services/ngalert/models"
 	"github.com/grafana/grafana/pkg/services/ngalert/store"
-	"github.com/grafana/grafana/pkg/services/secrets"
 )
 
 type UnknownReceiverError struct {
@@ -39,7 +38,6 @@
 	if err != nil {
 		return definitions.GettableUserConfig{}, fmt.Errorf("failed to get latest configuration: %w", err)
 	}
-<<<<<<< HEAD
 
 	return moa.gettableUserConfigFromAMConfigString(ctx, org, query.Result.AlertmanagerConfiguration)
 }
@@ -110,9 +108,6 @@
 
 func (moa *MultiOrgAlertmanager) gettableUserConfigFromAMConfigString(ctx context.Context, orgID int64, config string) (definitions.GettableUserConfig, error) {
 	cfg, err := Load([]byte(config))
-=======
-	cfg, err := Load([]byte(amConfig.AlertmanagerConfiguration))
->>>>>>> 0aee7338
 	if err != nil {
 		return definitions.GettableUserConfig{}, fmt.Errorf("failed to unmarshal alertmanager configuration: %w", err)
 	}
@@ -165,46 +160,6 @@
 	return result, nil
 }
 
-<<<<<<< HEAD
-=======
-func (moa *MultiOrgAlertmanager) ApplyAlertmanagerConfiguration(ctx context.Context, org int64, config definitions.PostableUserConfig) error {
-	// Get the last known working configuration
-	query := models.GetLatestAlertmanagerConfigurationQuery{OrgID: org}
-	_, err := moa.configStore.GetLatestAlertmanagerConfiguration(ctx, &query)
-	if err != nil {
-		// If we don't have a configuration there's nothing for us to know and we should just continue saving the new one
-		if !errors.Is(err, store.ErrNoAlertmanagerConfiguration) {
-			return fmt.Errorf("failed to get latest configuration %w", err)
-		}
-	}
-
-	if err := moa.Crypto.LoadSecureSettings(ctx, org, config.AlertmanagerConfig.Receivers); err != nil {
-		return err
-	}
-
-	if err := config.ProcessConfig(func(ctx context.Context, payload []byte) ([]byte, error) {
-		return moa.Crypto.Encrypt(ctx, payload, secrets.WithoutScope())
-	}); err != nil {
-		return fmt.Errorf("failed to post process Alertmanager configuration: %w", err)
-	}
-
-	am, err := moa.AlertmanagerFor(org)
-	if err != nil {
-		// It's okay if the alertmanager isn't ready yet, we're changing its config anyway.
-		if !errors.Is(err, ErrAlertmanagerNotReady) {
-			return err
-		}
-	}
-
-	if err := am.SaveAndApplyConfig(ctx, &config); err != nil {
-		moa.logger.Error("unable to save and apply alertmanager configuration", "error", err)
-		return AlertmanagerConfigRejectedError{err}
-	}
-
-	return nil
-}
-
->>>>>>> 0aee7338
 func (moa *MultiOrgAlertmanager) mergeProvenance(ctx context.Context, config definitions.GettableUserConfig, org int64) (definitions.GettableUserConfig, error) {
 	if config.AlertmanagerConfig.Route != nil {
 		provenance, err := moa.ProvStore.GetProvenance(ctx, config.AlertmanagerConfig.Route, org)
