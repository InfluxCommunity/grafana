--- conflicted
+++ resolved
@@ -91,27 +91,17 @@
 	g.node = node
 
 	// Initialize the main features
-<<<<<<< HEAD
-	dash := features.CreateDashboardHandler(g.Publish)
-	tds := features.CreateTestdataSupplier(g.Publish)
-
-	g.GrafanaScope.Dashboards = &dash
-	g.GrafanaScope.Features["dashboard"] = &dash
-	g.GrafanaScope.Features["testdata"] = &tds
+	dash := &features.DashboardHandler{
+		Publisher: g.Publish,
+	}
+
+	g.GrafanaScope.Dashboards = dash
+	g.GrafanaScope.Features["dashboard"] = dash
+	g.GrafanaScope.Features["testdata"] = &features.TestDataSupplier{
+		Publisher: g.Publish,
+	}
 	g.GrafanaScope.Features["broadcast"] = &features.BroadcastRunner{}
-=======
-	dash := &features.DashboardHandler{
-		Publisher: glive.Publish,
-	}
-
-	glive.GrafanaScope.Dashboards = dash
-	glive.GrafanaScope.Features["dashboard"] = dash
-	glive.GrafanaScope.Features["testdata"] = &features.TestDataSupplier{
-		Publisher: glive.Publish,
-	}
-	glive.GrafanaScope.Features["broadcast"] = &features.BroadcastRunner{}
-	glive.GrafanaScope.Features["measurements"] = &features.MeasurementsRunner{}
->>>>>>> 08e709b0
+	g.GrafanaScope.Features["measurements"] = &features.MeasurementsRunner{}
 
 	// Set ConnectHandler called when client successfully connected to Node. Your code
 	// inside handler must be synchronized since it will be called concurrently from
@@ -298,18 +288,6 @@
 		return nil, fmt.Errorf("todo... look up datasource: %q", name)
 	}
 
-<<<<<<< HEAD
-	if id.Scope == "plugin" {
-		// Temporary hack until we have a more generic solution later on
-		if id.Namespace == "cloudwatch" {
-			supplier := &cloudwatch.LogQueryRunnerSupplier{
-				Publisher: g.Publish,
-			}
-			return supplier.GetHandlerForPath(id.Path)
-		}
-
-		p, ok := plugins.Plugins[id.Namespace]
-=======
 	if scope == "plugin" {
 		// Temporary hack until we have a more generic solution later on
 		if name == "cloudwatch" {
@@ -319,7 +297,6 @@
 		}
 
 		p, ok := plugins.Plugins[name]
->>>>>>> 08e709b0
 		if ok {
 			h := &PluginHandler{
 				Plugin: p,
