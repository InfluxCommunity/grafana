--- conflicted
+++ resolved
@@ -19,11 +19,7 @@
 	service        serviceaccounts.Service
 	accesscontrol  accesscontrol.AccessControl
 	RouterRegister routing.RouteRegister
-<<<<<<< HEAD
-	hasMigrated    bool
-=======
 	store          serviceaccounts.Store
->>>>>>> b41c3124
 }
 
 func NewServiceAccountsAPI(
@@ -32,17 +28,11 @@
 	routerRegister routing.RouteRegister,
 	store serviceaccounts.Store,
 ) *ServiceAccountsAPI {
-	// TODO: call db and update cache
-	hasMigrated := true
 	return &ServiceAccountsAPI{
 		service:        service,
 		accesscontrol:  accesscontrol,
 		RouterRegister: routerRegister,
-<<<<<<< HEAD
-		hasMigrated:    hasMigrated,
-=======
 		store:          store,
->>>>>>> b41c3124
 	}
 }
 
@@ -56,6 +46,7 @@
 	api.RouterRegister.Group("/api/serviceaccounts", func(serviceAccountsRoute routing.RouteRegister) {
 		serviceAccountsRoute.Delete("/:serviceAccountId", auth(middleware.ReqOrgAdmin, accesscontrol.EvalPermission(serviceaccounts.ActionDelete, serviceaccounts.ScopeID)), routing.Wrap(api.DeleteServiceAccount))
 		serviceAccountsRoute.Get("/upgrade", auth(middleware.ReqOrgAdmin, accesscontrol.EvalPermission(serviceaccounts.ActionCreate, serviceaccounts.ScopeID)), routing.Wrap(api.UpgradeServiceAccounts))
+		serviceAccountsRoute.Get("/upgraded", auth(middleware.ReqOrgAdmin, accesscontrol.EvalPermission(serviceaccounts.ActionCreate, serviceaccounts.ScopeID)), routing.Wrap(api.UpgradeServiceAccounts))
 		serviceAccountsRoute.Post("/", auth(middleware.ReqOrgAdmin, accesscontrol.EvalPermission(serviceaccounts.ActionCreate, serviceaccounts.ScopeID)), routing.Wrap(api.CreateServiceAccount))
 	})
 }
@@ -86,18 +77,18 @@
 	return response.Success("service account deleted")
 }
 
-<<<<<<< HEAD
-func (api *ServiceAccountsAPI) hasMigratedServiceAccounts(ctx *models.ReqContext) response.Response {
-	if api.hasMigrated {
-		return response.Success("service accounts migrated")
+func (api *ServiceAccountsAPI) HasMigratedServiceAccounts(ctx *models.ReqContext, orgID int64) response.Response {
+	if err := api.store.HasMigrated(ctx.Req.Context(), orgID); err == nil {
+		return response.Success("service accounts has migrated")
+	} else {
+		return response.Error(500, "Internal server error", err)
 	}
-	return response.Error(http.StatusForbidden, "Service accounts not available because of no migration", nil)
-=======
+}
+
 func (api *ServiceAccountsAPI) UpgradeServiceAccounts(ctx *models.ReqContext) response.Response {
 	if err := api.store.UpgradeServiceAccounts(ctx.Req.Context()); err == nil {
 		return response.Success("service accounts upgraded")
 	} else {
 		return response.Error(500, "Internal server error", err)
 	}
->>>>>>> b41c3124
 }