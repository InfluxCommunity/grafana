--- conflicted
+++ resolved
@@ -12,11 +12,7 @@
 
 # Dashboard List Panel
 
-<<<<<<< HEAD
-{{< docs-imagebox img="/img/docs/v45/dashboard-list-panels.png" max-width= "800px" >}}
-=======
-<img class="no-shadow" src="/img/docs/v45/dashboard-list-panels.png">
->>>>>>> 0a65100e
+{{< docs-imagebox img="/img/docs/v45/dashboard-list-panels.png" max-width="850px">}}
 
 The dashboard list panel allows you to display dynamic links to other dashboards. The list can be configured to use starred dashboards, recently viewed dashboards, a search query and/or dashboard tags.
 
@@ -24,15 +20,17 @@
 
 ## Dashboard List Options
 
-{{< docs-imagebox img="/img/docs/v45/dashboard-list-options.png" max-width="600px" class="docs-image--no-shadow">}}
+{{< docs-imagebox img="/img/docs/v45/dashboard-list-options.png" class="docs-image--no-shadow docs-image--right">}}
 
-1. `Starred`: The starred dashboard selection displays starred dashboards in alphabetical order.
-2. `Recently Viewed`: The recently viewed dashboard selection displays recently viewed dashboards in alphabetical order.
-3. `Search`: The search dashboard selection displays dashboards by search query or tag(s).
-4. `Show Headings`: When show headings is ticked the choosen list selection(Starred, Recently Viewed, Search) is shown as a heading.
-5. `Max Items`: Max items set the maximum of items in a list.
-6. `Query`: Here is where you enter your query you want to search by. Queries are case-insensitive, and partial values are accepted.
-7. `Tags`: Here is where you enter your tag(s) you want to search by. Note that existing tags will not appear as you type, and *are* case sensitive. To see a list of existing tags, you can always return to the dashboard, open the Dashboard Picker at the top and click `tags` link in the search bar.
+1. **Starred**: The starred dashboard selection displays starred dashboards in alphabetical order.
+2. **Recently Viewed**: The recently viewed dashboard selection displays recently viewed dashboards in alphabetical order.
+3. **Search**: The search dashboard selection displays dashboards by search query or tag(s).
+4. **Show Headings**: When show headings is ticked the choosen list selection(Starred, Recently Viewed, Search) is shown as a heading.
+5. **Max Items**: Max items set the maximum of items in a list.
+6. **Query**: Here is where you enter your query you want to search by. Queries are case-insensitive, and partial values are accepted.
+7. **Tags**: Here is where you enter your tag(s) you want to search by. Note that existing tags will not appear as you type, and *are* case sensitive. To see a list of existing tags, you can always return to the dashboard, open the Dashboard Picker at the top and click `tags` link in the search bar.
+
+<div class="clearfix"></div>
 
 > When multiple tags and strings appear, the dashboard list will display those matching ALL conditions.
 
