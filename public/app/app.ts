--- conflicted
+++ resolved
@@ -26,17 +26,7 @@
 } from '@grafana/data';
 import { arrayMove } from 'app/core/utils/arrayMove';
 import { importPluginModule } from 'app/features/plugins/plugin_loader';
-<<<<<<< HEAD
-import { registerEchoBackend, setEchoSrv, setQueryRunnerFactory } from '@grafana/runtime';
-=======
-import {
-  registerEchoBackend,
-  setBackendSrv,
-  setEchoSrv,
-  setPanelRenderer,
-  setQueryRunnerFactory,
-} from '@grafana/runtime';
->>>>>>> 8d227336
+import { registerEchoBackend, setBackendSrv, setEchoSrv, setQueryRunnerFactory } from '@grafana/runtime';
 import { Echo } from './core/services/echo/Echo';
 import { reportPerformance } from './core/services/echo/EchoSrv';
 import { PerformanceBackend } from './core/services/echo/backends/PerformanceBackend';
@@ -62,13 +52,10 @@
 import { ApplicationInsightsBackend } from './core/services/echo/backends/analytics/ApplicationInsightsBackend';
 import { RudderstackBackend } from './core/services/echo/backends/analytics/RudderstackBackend';
 import { getAllOptionEditors } from './core/components/editors/registry';
-<<<<<<< HEAD
+import { backendSrv } from './core/services/backend_srv';
 import { setPanelRenderer } from '@grafana/runtime/src/components/PanelRenderer';
 import { PanelDataErrorView } from './features/panel/components/PanelDataErrorView';
 import { setPanelDataErrorView } from '@grafana/runtime/src/components/PanelDataErrorView';
-=======
-import { backendSrv } from './core/services/backend_srv';
->>>>>>> 8d227336
 
 // add move to lodash for backward compatabilty with plugins
 // @ts-ignore
@@ -91,48 +78,6 @@
     this.angularApp = new AngularApp();
   }
 
-<<<<<<< HEAD
-  init() {
-    initEchoSrv();
-    addClassIfNoOverlayScrollbar();
-    setLocale(config.bootData.user.locale);
-    setWeekStart(config.bootData.user.weekStart);
-    setPanelRenderer(PanelRenderer);
-    setPanelDataErrorView(PanelDataErrorView);
-    setTimeZoneResolver(() => config.bootData.user.timezone);
-    // Important that extensions are initialized before store
-    initExtensions();
-    configureStore();
-
-    standardEditorsRegistry.setInit(getAllOptionEditors);
-    standardFieldConfigEditorRegistry.setInit(getStandardFieldConfigs);
-    standardTransformersRegistry.setInit(getStandardTransformers);
-    variableAdapters.setInit(getDefaultVariableAdapters);
-    monacoLanguageRegistry.setInit(getDefaultMonacoLanguages);
-
-    setQueryRunnerFactory(() => new QueryRunner());
-    setVariableQueryRunner(new VariableQueryRunner());
-
-    locationUtil.initialize({
-      config,
-      getTimeRangeForUrl: getTimeSrv().timeRangeForUrl,
-      getVariablesUrlParams: getVariablesUrlParams,
-    });
-
-    // intercept anchor clicks and forward it to custom history instead of relying on browser's history
-    document.addEventListener('click', interceptLinkClicks);
-
-    // disable tool tip animation
-    $.fn.tooltip.defaults.animation = false;
-
-    this.angularApp.init();
-
-    // Preload selected app plugins
-    const promises = [];
-    for (const modulePath of config.pluginsToPreload) {
-      promises.push(importPluginModule(modulePath));
-    }
-=======
   async init() {
     try {
       setBackendSrv(backendSrv);
@@ -141,6 +86,7 @@
       setLocale(config.bootData.user.locale);
       setWeekStart(config.bootData.user.weekStart);
       setPanelRenderer(PanelRenderer);
+      setPanelDataErrorView(PanelDataErrorView);
       setTimeZoneResolver(() => config.bootData.user.timezone);
       // Important that extensions are initialized before store
       initExtensions();
@@ -176,7 +122,6 @@
       }
 
       await Promise.all(promises);
->>>>>>> 8d227336
 
       ReactDOM.render(
         React.createElement(AppWrapper, {
