--- conflicted
+++ resolved
@@ -10,12 +10,9 @@
   dataSourcesCount: 0,
   dataSourceTypes: [] as Plugin[],
   dataSourceTypeSearchQuery: '',
-<<<<<<< HEAD
   hasFetched: false,
-=======
   dataSourceMeta: {} as Plugin,
   dataSourcePermission: {} as DataSourcePermissionDTO,
->>>>>>> c9721bf8
 };
 
 export const dataSourcesReducer = (state = initialState, action: Action): DataSourcesState => {
