--- conflicted
+++ resolved
@@ -39,12 +39,8 @@
 }
 
 function EmbeddedSceneRenderer({ model }: SceneComponentProps<Scene>) {
-<<<<<<< HEAD
-  const { layout, isEditing, subMenu } = model.useState();
+  const { body, isEditing, subMenu } = model.useState();
 
-=======
-  const { body, isEditing, subMenu } = model.useState();
->>>>>>> 6e9419ea
   return (
     <div
       style={{
