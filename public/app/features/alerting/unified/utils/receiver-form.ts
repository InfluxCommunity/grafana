--- conflicted
+++ resolved
@@ -1,8 +1,4 @@
-<<<<<<< HEAD
-import { isArray, omit, pick } from 'lodash';
-=======
-import { isArray, isNil, omitBy } from 'lodash';
->>>>>>> d0351bac
+import { isArray, omit, pick, isNil, omitBy } from 'lodash';
 
 import {
   AlertManagerCortexConfig,
