--- conflicted
+++ resolved
@@ -9,11 +9,7 @@
 import { testIds } from '../../components/LokiQueryEditor';
 import { LokiQueryField } from '../../components/LokiQueryField';
 import { LokiQueryEditorProps } from '../../components/types';
-<<<<<<< HEAD
-=======
 import { formatLogqlQuery } from '../../queryUtils';
-import { QueryStats } from '../../types';
->>>>>>> 09c7190b
 
 import { LokiQueryBuilderExplained } from './LokiQueryBuilderExplained';
 
@@ -49,12 +45,6 @@
         data={data}
         app={app}
         data-testid={testIds.editor}
-<<<<<<< HEAD
-=======
-        onQueryType={async (query: string) => {
-          const stats = await getStats(datasource, query);
-          setQueryStats(stats);
-        }}
         ExtraFieldElement={
           <>
             {lokiFormatQuery && (
@@ -76,7 +66,6 @@
             )}
           </>
         }
->>>>>>> 09c7190b
       />
       {showExplain && <LokiQueryBuilderExplained query={query.expr} />}
     </div>
