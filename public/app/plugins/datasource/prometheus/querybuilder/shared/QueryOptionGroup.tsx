import { css } from '@emotion/css';
import React from 'react';
import { useToggle } from 'react-use';

import { getValueFormat, GrafanaTheme2 } from '@grafana/data';
import { Stack } from '@grafana/experimental';
import { config } from '@grafana/runtime';
import { Collapse, Icon, Tooltip, useStyles2 } from '@grafana/ui';
import { QueryStats } from 'app/plugins/datasource/loki/types';

export interface Props {
  title: string;
  collapsedInfo: string[];
  queryStats?: QueryStats | null;
  children: React.ReactNode;
}

export function QueryOptionGroup({ title, children, collapsedInfo, queryStats }: Props) {
  const [isOpen, toggleOpen] = useToggle(false);
  const styles = useStyles2(getStyles);

  return (
    <div className={styles.wrapper}>
      <Collapse
        className={styles.collapse}
        collapsible
        isOpen={isOpen}
        onToggle={toggleOpen}
        label={
          <Stack gap={0} wrap={false}>
            <h6 className={styles.title}>{title}</h6>
            {!isOpen && (
              <div className={styles.description}>
                {collapsedInfo.map((x, i) => (
                  <span key={i}>{x}</span>
                ))}
              </div>
            )}
          </Stack>
        }
      >
        <div className={styles.body}>{children}</div>
      </Collapse>
<<<<<<< HEAD
      {queryStats && <p className={styles.stats}>{generateQueryStats(queryStats)}</p>}
=======
      {queryStats && config.featureToggles.lokiQuerySplitting && (
        <Tooltip content="Note: the query will be split into multiple parts and executed in sequence. Query limits will only apply each individual part.">
          <Icon tabIndex={0} name="info-circle" className={styles.tooltip} size="sm" />
        </Tooltip>
      )}
      {queryStats && <p className={styles.stats}>This query will process approximately {convertUnits()}.</p>}
>>>>>>> 09c7190b
    </div>
  );
}

const getStyles = (theme: GrafanaTheme2) => {
  return {
    collapse: css({
      backgroundColor: 'unset',
      border: 'unset',
      marginBottom: 0,

      ['> button']: {
        padding: theme.spacing(0, 1),
      },
    }),
    wrapper: css({
      width: '100%',
      display: 'flex',
      justifyContent: 'space-between',
      alignItems: 'baseline',
    }),
    title: css({
      flexGrow: 1,
      overflow: 'hidden',
      fontSize: theme.typography.bodySmall.fontSize,
      fontWeight: theme.typography.fontWeightMedium,
      margin: 0,
    }),
    description: css({
      color: theme.colors.text.secondary,
      fontSize: theme.typography.bodySmall.fontSize,
      fontWeight: theme.typography.bodySmall.fontWeight,
      paddingLeft: theme.spacing(2),
      gap: theme.spacing(2),
      display: 'flex',
    }),
    body: css({
      display: 'flex',
      gap: theme.spacing(2),
      flexWrap: 'wrap',
    }),
    stats: css({
      margin: '0px',
      color: theme.colors.text.secondary,
      fontSize: theme.typography.bodySmall.fontSize,
    }),
    tooltip: css({
      marginRight: theme.spacing(0.25),
    }),
  };
};

const generateQueryStats = (queryStats: QueryStats) => {
  if (queryStats.message) {
    return queryStats.message;
  }

  return `This query will process approximately ${convertUnits(queryStats)}.`;
};

const convertUnits = (queryStats: QueryStats): string => {
  const { text, suffix } = getValueFormat('bytes')(queryStats.bytes, 1);
  return text + suffix;
};<|MERGE_RESOLUTION|>--- conflicted
+++ resolved
@@ -41,16 +41,14 @@
       >
         <div className={styles.body}>{children}</div>
       </Collapse>
-<<<<<<< HEAD
-      {queryStats && <p className={styles.stats}>{generateQueryStats(queryStats)}</p>}
-=======
+
       {queryStats && config.featureToggles.lokiQuerySplitting && (
         <Tooltip content="Note: the query will be split into multiple parts and executed in sequence. Query limits will only apply each individual part.">
           <Icon tabIndex={0} name="info-circle" className={styles.tooltip} size="sm" />
         </Tooltip>
       )}
-      {queryStats && <p className={styles.stats}>This query will process approximately {convertUnits()}.</p>}
->>>>>>> 09c7190b
+
+      {queryStats && <p className={styles.stats}>{generateQueryStats(queryStats)}</p>}
     </div>
   );
 }
