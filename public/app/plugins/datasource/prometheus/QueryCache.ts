import { ArrayVector, DataFrame, DataQueryRequest, dateTime, Field } from '@grafana/data';
<<<<<<< HEAD
import { amendTable, trimTable } from 'app/features/live/data/amendTimeSeries';
=======
import { amendTable, Table, trimTable } from 'app/features/live/data/amendTimeSeries';
>>>>>>> 5d4e9b1f

import { PromQuery } from './types';

// dashboardUID + panelId + refId
// (must be stable across query changes, time range changes / interval changes / panel resizes / template variable changes)
type TargetIdent = string;

// query + template variables + interval + raw time range
// used for full target cache busting -> full range re-query
type TargetSig = string;

type TimestampMs = number;

type StringInterpolator = (expr: string) => string;

interface TargetCache {
  sig: TargetSig;
  prevTo: TimestampMs;
  frames: DataFrame[];
}

interface RequestInfo {
  requests: Array<DataQueryRequest<PromQuery>>;
  targSigs: Map<TargetIdent, TargetSig>;
  shouldCache: boolean;
}

export const getFieldIdent = (field: Field) => `${field.type}|${field.name}|${JSON.stringify(field.labels ?? '')}`;

export class QueryCache {
  cache = new Map<TargetIdent, TargetCache>();

  // can be used to change full range request to partial, split into multiple requests
  requestInfo(request: DataQueryRequest<PromQuery>, interpolateString: StringInterpolator): RequestInfo {
    // TODO: align from/to to interval to increase probability of hitting backend cache

    const newFrom = request.range.from.valueOf();
    const newTo = request.range.to.valueOf();

    // only cache 'now'-relative queries (that can benefit from a backfill cache)
    const shouldCache = request.rangeRaw?.to?.toString() === 'now';

    // all targets are queried together, so we check for any that causes group cache invalidation & full re-query
    let doPartialQuery = shouldCache;
    let prevTo: TimestampMs;

    // pre-compute reqTargSigs
    const reqTargSigs = new Map<TargetIdent, TargetSig>();
    request.targets.forEach((targ) => {
      let targIdent = `${request.dashboardUID}|${request.panelId}|${targ.refId}`;
      let targExpr = interpolateString(targ.expr);
      let targSig = `${targExpr}|${request.intervalMs}|${JSON.stringify(request.rangeRaw ?? '')}`; // ${request.maxDataPoints} ?

      reqTargSigs.set(targIdent, targSig);
    });

    // figure out if new query range or new target props trigger full cache invalidation & re-query
    for (const [targIdent, targSig] of reqTargSigs) {
      let cached = this.cache.get(targIdent);
      let cachedSig = cached?.sig;

      if (cachedSig !== targSig) {
        doPartialQuery = false;
      } else {
        // only do partial queries when new request range follows prior request range (possibly with overlap)
        // e.g. now-6h with refresh <= 6h
        prevTo = cached?.prevTo ?? Infinity;
        doPartialQuery = newTo > prevTo && newFrom <= prevTo;
      }

      if (!doPartialQuery) {
        break;
      }
    }

    // console.log(`${doPartialQuery ? 'partial' : 'full'} query`);

    if (doPartialQuery) {
      // 10m re-query overlap
      const requeryLastMs = 10 * 60 * 1000;

      // clamp to make sure we don't re-query previous 10m when newFrom is ahead of it (e.g. 5min range, 30s refresh)
      let newFromPartial = Math.max(prevTo! - requeryLastMs, newFrom);
      request.originalQueryDelta = newFromPartial - newFrom;

      // console.log(`query previous ${(newTo - newFromPartial) / 1000 / 60} mins`);

      // align the query to the interval to increase the chance of hitting the backend cache
      // ASK: how to test if this actually has desired effect?
      // ASK: does the backend already do this anyways? do we need to do it here?
      // newFromPartial = incrRoundDn(newFromPartial, request.intervalMs);
      // newToPartial = incrRoundDn(newTo, request.intervalMs);

      // modify to partial query
      request = {
        ...request,
        range: {
          ...request.range,
          from: dateTime(newFromPartial),
          to: dateTime(newTo),
        },
      };
    } else {
      reqTargSigs.forEach((targSig, targIdent) => {
        this.cache.delete(targIdent);

        // TODO: figure out how to purge caches of targets that have permanently stopped making queries
        // - dashboard deleted (dashboardUID)
        // - panel removed (panelId),
        // - query removed (refId)
      });
    }

    return {
      requests: [request],
      targSigs: reqTargSigs,
      shouldCache,
    };
  }

  // should amend existing cache with new frames and return full response
  procFrames(request: DataQueryRequest<PromQuery>, requestInfo: RequestInfo, respFrames: DataFrame[]): DataFrame[] {
    if (requestInfo.shouldCache) {
      const newFrom = request.range.from.valueOf();
      const newTo = request.range.to.valueOf();

      // group frames by targets
      const respByTarget = new Map<TargetIdent, DataFrame[]>();

      respFrames.forEach((frame: DataFrame) => {
        let targIdent = `${request.dashboardUID}|${request.panelId}|${frame.refId}`;

        let frames = respByTarget.get(targIdent);

        if (!frames) {
          frames = [];
          respByTarget.set(targIdent, frames);
        }

        frames.push(frame);
      });

      let outFrames: DataFrame[] = [];

      respByTarget.forEach((respFrames, targIdent) => {
        let cachedFrames = (targIdent ? this.cache.get(targIdent)?.frames : null) ?? [];

        respFrames.forEach((respFrame: DataFrame) => {
          // skip empty frames
          if (respFrame.length === 0 || respFrame.fields.length === 0) {
            return;
          }

          // frames are identified by their second (non-time) field's name + labels
          // TODO: maybe also frame.meta.type?
          let respFrameIdent = getFieldIdent(respFrame.fields[1]);

          let cachedFrame = cachedFrames.find((cached) => getFieldIdent(cached.fields[1]) === respFrameIdent);

          if (!cachedFrame) {
            // append new unknown frames
            cachedFrames.push(respFrame);
          } else {
            // we assume that fields cannot appear/disappear and will all exist in same order

            // amend & re-cache
            let prevTable: Table = cachedFrame.fields.map((field) => field.values.toArray()) as Table;
            let nextTable: Table = respFrame.fields.map((field) => field.values.toArray()) as Table;

            let amendedTable = amendTable(prevTable, nextTable);

            for (let i = 0; i < amendedTable.length; i++) {
              cachedFrame.fields[i].values = new ArrayVector(amendedTable[i]);
            }

            cachedFrame.length = cachedFrame.fields[0].values.length;
          }
        });

        // trim all frames to in-view range, evict those that end up with 0 length
        let nonEmptyCachedFrames: DataFrame[] = [];

        cachedFrames.forEach((frame) => {
          let table: Table = frame.fields.map((field) => field.values.toArray()) as Table;

          let trimmed = trimTable(table, newFrom, newTo);

          if (trimmed[0].length > 0) {
            for (let i = 0; i < trimmed.length; i++) {
              frame.fields[i].values = new ArrayVector(trimmed[i]);
            }
            nonEmptyCachedFrames.push(frame);
          }
        });

        this.cache.set(targIdent, {
          sig: requestInfo.targSigs.get(targIdent)!,
          frames: nonEmptyCachedFrames,
          prevTo: newTo,
        });

        outFrames.push(...nonEmptyCachedFrames);
      });

      // transformV2 mutates field values for heatmap de-accum, and modifies field order, so we gotta clone here, for now :(
      respFrames = outFrames.map((frame) => ({
        ...frame,
        fields: frame.fields.map((field) => ({
          ...field,
          config: {
            ...field.config, // prevents mutatative exemplars links (re)enrichment
          },
          values: new ArrayVector(field.values.toArray().slice()),
        })),
      }));
    }

    return respFrames;
  }
}<|MERGE_RESOLUTION|>--- conflicted
+++ resolved
@@ -1,9 +1,5 @@
 import { ArrayVector, DataFrame, DataQueryRequest, dateTime, Field } from '@grafana/data';
-<<<<<<< HEAD
-import { amendTable, trimTable } from 'app/features/live/data/amendTimeSeries';
-=======
 import { amendTable, Table, trimTable } from 'app/features/live/data/amendTimeSeries';
->>>>>>> 5d4e9b1f
 
 import { PromQuery } from './types';
 
