--- conflicted
+++ resolved
@@ -19,17 +19,8 @@
 import { InfluxInfluxQLConfig } from './InfluxInfluxQLConfig';
 import { InfluxSqlConfig } from './InfluxSQLConfig';
 
-<<<<<<< HEAD
-export const PROM_CONFIG_LABEL_WIDTH = 30;
-
-const { Input } = LegacyForms;
-
-const versions: Array<SelectableValue<InfluxVersion>> = [
-  {
-=======
 const versionMap: Record<InfluxVersion, SelectableValue<InfluxVersion>> = {
   [InfluxVersion.InfluxQL]: {
->>>>>>> 1de65bb3
     label: 'InfluxQL',
     value: InfluxVersion.InfluxQL,
     description: 'The InfluxDB SQL-like query language.',
