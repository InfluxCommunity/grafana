--- conflicted
+++ resolved
@@ -467,8 +467,6 @@
       ),
     },
     {
-<<<<<<< HEAD
-=======
       path: '/alerting/admin',
       roles: () => ['Admin'],
       component: SafeDynamicImport(
@@ -476,7 +474,6 @@
       ),
     },
     {
->>>>>>> e42a597e
       path: '/playlists',
       component: SafeDynamicImport(
         () => import(/* webpackChunkName: "PlaylistPage"*/ 'app/features/playlist/PlaylistPage')
