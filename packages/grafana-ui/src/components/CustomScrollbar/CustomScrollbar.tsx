import React, { PureComponent } from 'react';
import _ from 'lodash';
import Scrollbars from 'react-custom-scrollbars';

interface Props {
  customClassName?: string;
  autoHide?: boolean;
  autoHideTimeout?: number;
  autoHideDuration?: number;
  autoHeightMax?: string;
  hideTracksWhenNotNeeded?: boolean;
  renderTrackHorizontal?: React.FunctionComponent<any>;
  renderTrackVertical?: React.FunctionComponent<any>;
  scrollTop?: number;
  setScrollTop: (event: any) => void;
  autoHeightMin?: number | string;
}

/**
 * Wraps component into <Scrollbars> component from `react-custom-scrollbars`
 */
export class CustomScrollbar extends PureComponent<Props> {
  static defaultProps: Partial<Props> = {
    customClassName: 'custom-scrollbars',
    autoHide: false,
    autoHideTimeout: 200,
    autoHideDuration: 200,
    setScrollTop: () => {},
<<<<<<< HEAD
    autoHeightMin: '0',
=======
    hideTracksWhenNotNeeded: false,
    autoHeightMin: '0',
    autoHeightMax: '100%',
>>>>>>> 6d9246d4
  };

  private ref: React.RefObject<Scrollbars>;

  constructor(props: Props) {
    super(props);
    this.ref = React.createRef<Scrollbars>();
  }

  updateScroll() {
    const ref = this.ref.current;

    if (ref && !_.isNil(this.props.scrollTop)) {
      if (this.props.scrollTop > 10000) {
        ref.scrollToBottom();
      } else {
        ref.scrollTop(this.props.scrollTop);
      }
    }
  }

  componentDidMount() {
    this.updateScroll();
  }

  componentDidUpdate() {
    this.updateScroll();
  }

  render() {
<<<<<<< HEAD
    const { customClassName, children, autoMaxHeight, renderTrackHorizontal, renderTrackVertical } = this.props;
=======
    const {
      customClassName,
      children,
      autoHeightMax,
      autoHeightMin,
      setScrollTop,
      autoHide,
      autoHideTimeout,
      hideTracksWhenNotNeeded,
    } = this.props;
>>>>>>> 6d9246d4

    return (
      <Scrollbars
        ref={this.ref}
        className={customClassName}
        onScroll={setScrollTop}
        autoHeight={true}
        autoHide={autoHide}
        autoHideTimeout={autoHideTimeout}
        hideTracksWhenNotNeeded={hideTracksWhenNotNeeded}
        // These autoHeightMin & autoHeightMax options affect firefox and chrome differently.
        // Before these where set to inhert but that caused problems with cut of legends in firefox
<<<<<<< HEAD
        autoHeightMax={autoMaxHeight}
        renderTrackHorizontal={renderTrackHorizontal || (props => <div {...props} className="track-horizontal" />)}
        renderTrackVertical={renderTrackVertical || (props => <div {...props} className="track-vertical" />)}
=======
        autoHeightMax={autoHeightMax}
        autoHeightMin={autoHeightMin}
        renderTrackHorizontal={props => <div {...props} className="track-horizontal" />}
        renderTrackVertical={props => <div {...props} className="track-vertical" />}
>>>>>>> 6d9246d4
        renderThumbHorizontal={props => <div {...props} className="thumb-horizontal" />}
        renderThumbVertical={props => <div {...props} className="thumb-vertical" />}
        renderView={props => <div {...props} className="view" />}
      >
        {children}
      </Scrollbars>
    );
  }
}

export default CustomScrollbar;<|MERGE_RESOLUTION|>--- conflicted
+++ resolved
@@ -26,13 +26,9 @@
     autoHideTimeout: 200,
     autoHideDuration: 200,
     setScrollTop: () => {},
-<<<<<<< HEAD
-    autoHeightMin: '0',
-=======
     hideTracksWhenNotNeeded: false,
     autoHeightMin: '0',
     autoHeightMax: '100%',
->>>>>>> 6d9246d4
   };
 
   private ref: React.RefObject<Scrollbars>;
@@ -63,9 +59,6 @@
   }
 
   render() {
-<<<<<<< HEAD
-    const { customClassName, children, autoMaxHeight, renderTrackHorizontal, renderTrackVertical } = this.props;
-=======
     const {
       customClassName,
       children,
@@ -75,8 +68,9 @@
       autoHide,
       autoHideTimeout,
       hideTracksWhenNotNeeded,
+      renderTrackHorizontal,
+      renderTrackVertical,
     } = this.props;
->>>>>>> 6d9246d4
 
     return (
       <Scrollbars
@@ -89,16 +83,10 @@
         hideTracksWhenNotNeeded={hideTracksWhenNotNeeded}
         // These autoHeightMin & autoHeightMax options affect firefox and chrome differently.
         // Before these where set to inhert but that caused problems with cut of legends in firefox
-<<<<<<< HEAD
-        autoHeightMax={autoMaxHeight}
+        autoHeightMax={autoHeightMax}
+        autoHeightMin={autoHeightMin}
         renderTrackHorizontal={renderTrackHorizontal || (props => <div {...props} className="track-horizontal" />)}
         renderTrackVertical={renderTrackVertical || (props => <div {...props} className="track-vertical" />)}
-=======
-        autoHeightMax={autoHeightMax}
-        autoHeightMin={autoHeightMin}
-        renderTrackHorizontal={props => <div {...props} className="track-horizontal" />}
-        renderTrackVertical={props => <div {...props} className="track-vertical" />}
->>>>>>> 6d9246d4
         renderThumbHorizontal={props => <div {...props} className="thumb-horizontal" />}
         renderThumbVertical={props => <div {...props} className="thumb-vertical" />}
         renderView={props => <div {...props} className="view" />}
